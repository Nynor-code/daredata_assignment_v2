"""
File: life_expectancy/enums.py

Defines the Region enum for European countries and aggregates.
Provides a method to retrieve actual countries, excluding aggregates.
"""

from enum import Enum
from typing import List

class Region(str, Enum):
    """
    Enum representing countries and aggregates.
    List collected for existant raw data in the life expectancy dataset.
    """
    AL = "AL"
    AM = "AM"
    AT = "AT"
    AZ = "AZ"
    BE = "BE"
    BG = "BG"
    BY = "BY"
    CH = "CH"
    CY = "CY"
    CZ = "CZ"
    DE = "DE"
    DE_TOT = "DE_TOT"
    DK = "DK"
    EA18 = "EA18"
    EA19 = "EA19"
    EE = "EE"
    EEA30_2007 = "EEA30_2007"
    EEA31 = "EEA31"
    EFTA = "EFTA"
    EL = "EL"
    ES = "ES"
    EU27_2007 = "EU27_2007"
    EU27_2020 = "EU27_2020"
    EU28 = "EU28"
    FI = "FI"
    FR = "FR"
    FX = "FX"
    GE = "GE"
    HR = "HR"
    HU = "HU"
    IE = "IE"
    IS = "IS"
    IT = "IT"
    LI = "LI"
    LT = "LT"
    LU = "LU"
    LV = "LV"
    MD = "MD"
    ME = "ME"
    MK = "MK"
    MT = "MT"
    NL = "NL"
    NO = "NO"
    PL = "PL"
    PT = "PT"
    RO = "RO"
    RS = "RS"
    RU = "RU"
    SE = "SE"
    SI = "SI"
    SK = "SK"
    SM = "SM"
    TR = "TR"
    UA = "UA"
    UK = "UK"
    XK = "XK"
<<<<<<< HEAD
    EEA30_2007 = "EEA30_2007"
    DE_TOT = "DE_TOT"
    EU27_2007 = "EU27_2007"
    EU27_2020 = "EU27_2020"
    EU28 = "EU28"
    EEA31 = "EEA31"
    EFTA = "EFTA"
    EA18 = "EA18"
    EA19 = "EA19"
=======
>>>>>>> 1d556e36

    @classmethod
    def actual_countries(cls) -> List["Region"]:
        """
        Returns a list of actual countries, excluding aggregates like EU27, EFTA, etc.
        """
        excluded = {
            cls.DE_TOT,
            cls.EA18,
            cls.EA19,
            cls.EEA30_2007,
            cls.EEA31,
            cls.EFTA,
            cls.EU27_2007,
            cls.EU27_2020,
            cls.EU28
        }
        return [r for r in cls if r not in excluded]<|MERGE_RESOLUTION|>--- conflicted
+++ resolved
@@ -69,18 +69,7 @@
     UA = "UA"
     UK = "UK"
     XK = "XK"
-<<<<<<< HEAD
-    EEA30_2007 = "EEA30_2007"
-    DE_TOT = "DE_TOT"
-    EU27_2007 = "EU27_2007"
-    EU27_2020 = "EU27_2020"
-    EU28 = "EU28"
-    EEA31 = "EEA31"
-    EFTA = "EFTA"
-    EA18 = "EA18"
-    EA19 = "EA19"
-=======
->>>>>>> 1d556e36
+    
 
     @classmethod
     def actual_countries(cls) -> List["Region"]:
